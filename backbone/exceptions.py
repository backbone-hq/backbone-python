--- conflicted
+++ resolved
@@ -151,11 +151,7 @@
 def deserialize_exception(exception: dict):
     error_type = exception.get("type")
     if not error_type:
-<<<<<<< HEAD
-        raise NotImplementedError(f"Unknown error: {exception}")
-=======
         raise BackboneException(message=exception.get("message"))
->>>>>>> f5700c35
 
     exception_class = _ERR_MAP.get(error_type)
     if not exception:
