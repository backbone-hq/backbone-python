--- conflicted
+++ resolved
@@ -1,12 +1,9 @@
-import functools
+import json
 from enum import Enum
 from pathlib import Path
 from typing import Dict, Optional
 
-<<<<<<< HEAD
 import cbor2
-=======
->>>>>>> 310757b1
 import getmac
 import nacl.exceptions
 import typer
@@ -97,29 +94,13 @@
 
 
 def encrypt_configuration(configuration):
-<<<<<<< HEAD
     secret = _get_public_secret()
     data = cbor2.dumps(configuration)
-=======
-    salt = blake2b(b"NOVUS ORDO SECLORUM", digest_size=16, encoder=encoding.RawEncoder)
-    secret = argon2id.kdf(
-        size=32, password=get_mac_address(), salt=salt, memlimit=argon2id.MEMLIMIT_MIN, opslimit=argon2id.OPSLIMIT_MIN
-    )
-
-    data = json.dumps(configuration).encode()
->>>>>>> 310757b1
     return SecretBox(secret).encrypt(data, encoder=encoding.RawEncoder)
 
 
 def decrypt_configuration(data):
-<<<<<<< HEAD
     secret = _get_public_secret()
-=======
-    salt = blake2b(b"NOVUS ORDO SECLORUM", digest_size=16, encoder=encoding.RawEncoder)
-    secret = argon2id.kdf(
-        size=32, password=get_mac_address(), salt=salt, memlimit=argon2id.MEMLIMIT_MIN, opslimit=argon2id.OPSLIMIT_MIN
-    )
->>>>>>> 310757b1
 
     try:
         data = SecretBox(secret).decrypt(data, encoder=encoding.RawEncoder)
