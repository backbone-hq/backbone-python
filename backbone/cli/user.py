--- conflicted
+++ resolved
@@ -39,11 +39,7 @@
 
 @user_cli.command("create")
 def user_create(
-<<<<<<< HEAD
-    username: str, email_address: Optional[str] = None, password: bool = False,
-=======
     username: str, public_key: str, email_address: Optional[str] = None, permissions: List[Permission] = ()
->>>>>>> 027c5ee1
 ):
     """Create a new user account in the current workspace"""
     configuration = read_configuration()
